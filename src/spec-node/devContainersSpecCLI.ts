--- conflicted
+++ resolved
@@ -619,11 +619,7 @@
 		if (!configs) {
 			throw new ContainerError({ description: `Dev container config (${uriToFsPath(configFile || getDefaultDevContainerConfigPath(cliHost, workspace!.configFolderPath), cliHost.platform)}) not found.` });
 		}
-<<<<<<< HEAD
 		const featuresConfiguration = includeFeaturesConfig ? await generateFeaturesConfig({ extensionPath, cwd: process.cwd(), output, env: cliHost.env }, (await createFeaturesTempFolder({ cliHost, package: pkg })), configs.config, async () => /* TODO: ? (await imageDetails()).Config.Labels || */ ({}), getContainerFeaturesFolder) : undefined;
-=======
-		const featuresConfiguration = includeFeaturesConfig ? await generateFeaturesConfig({ extensionPath, output, env: cliHost.env }, (await createFeaturesTempFolder({ cliHost, package: pkg })), configs.config, async () => /* TODO: ? (await imageDetails()).Config.Labels || */({}), getContainerFeaturesFolder) : undefined;
->>>>>>> caba24c0
 		await new Promise<void>((resolve, reject) => {
 			process.stdout.write(JSON.stringify({
 				configuration: configs.config,
