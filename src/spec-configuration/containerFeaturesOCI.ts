--- conflicted
+++ resolved
@@ -3,62 +3,8 @@
 import { request } from '../spec-utils/httpRequest';
 import { Log, LogLevel } from '../spec-utils/log';
 import { mkdirpLocal, writeLocalFile } from '../spec-utils/pfs';
-<<<<<<< HEAD
-import { FeatureSet } from './containerFeaturesConfiguration';
+import { Feature, FeatureSet } from './containerFeaturesConfiguration';
 import { fetchOCIManifestIfExists, fetchRegistryAuthToken, getRef, HEADERS, OCIManifest, OCIRef } from './containerCollectionsOCI';
-=======
-import { Feature, FeatureSet } from './containerFeaturesConfiguration';
-
-export type HEADERS = { 'authorization'?: string; 'user-agent': string; 'content-type'?: string; 'accept'?: string };
-
-export const DEVCONTAINER_MANIFEST_MEDIATYPE = 'application/vnd.devcontainers';
-export const DEVCONTAINER_TAR_LAYER_MEDIATYPE = 'application/vnd.devcontainers.layer.v1+tar';
-export const DEVCONTAINER_COLLECTION_LAYER_MEDIATYPE = 'application/vnd.devcontainers.collection.layer.v1+json';
-
-// ghcr.io/devcontainers/features/go:1.0.0
-export interface OCIFeatureRef {
-	registry: string; 		// 'ghcr.io'
-	owner: string;			// 'devcontainers'
-	namespace: string;		// 'devcontainers/features'
-	path: string;			// 'devcontainers/features/go'
-	resource: string;		// 'ghcr.io/devcontainers/features/go'
-	id: string;				// 'go'
-	version?: string;		// '1.0.0'
-}
-
-// ghcr.io/devcontainers/features:latest
-export interface OCIFeatureCollectionRef {
-	registry: string;		// 'ghcr.io'
-	path: string;			// 'devcontainers/features'
-	version: 'latest';		// 'latest'
-}
-
-export interface OCILayer {
-	mediaType: string;
-	digest: string;
-	size: number;
-	annotations: {
-		'org.opencontainers.image.title': string;
-	};
-}
-export interface OCIManifest {
-	digest?: string;
-	schemaVersion: number;
-	mediaType: string;
-	config: {
-		digest: string;
-		mediaType: string;
-		size: number;
-	};
-	layers: OCILayer[];
-	annotations?: {};
-}
-
-interface OCITagList {
-	name: string;
-	tags: string[];
-}
->>>>>>> 3745a6ca
 
 export function getOCIFeatureSet(output: Log, identifier: string, options: boolean | string | Record<string, boolean | string | undefined>, manifest: OCIManifest, originalUserFeatureId: string): FeatureSet {
 
