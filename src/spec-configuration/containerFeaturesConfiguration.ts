--- conflicted
+++ resolved
@@ -368,19 +368,10 @@
 
 // Generate a base featuresConfig object with the set of locally-cached features, 
 // as well as downloading and merging in remote feature definitions.
-<<<<<<< HEAD
-export async function generateFeaturesConfig(params: { extensionPath: string; cwd: string ;output: Log; env: NodeJS.ProcessEnv }, dstFolder: string, config: DevContainerConfig, imageLabels: () => Promise<Record<string, string | undefined>>, getLocalFolder: (d: string) => string) {
-=======
-export async function generateFeaturesConfig(params: { extensionPath: string; output: Log; env: NodeJS.ProcessEnv }, dstFolder: string, config: DevContainerConfig, imageLabelDetails: () => Promise<{ definition?: string; version?: string }>, getLocalFolder: (d: string) => string) {
->>>>>>> caba24c0
+export async function generateFeaturesConfig(params: { extensionPath: string; cwd: string, output: Log; env: NodeJS.ProcessEnv }, dstFolder: string, config: DevContainerConfig, imageLabelDetails: () => Promise<{ definition?: string; version?: string }>, getLocalFolder: (d: string) => string) {
 	const { output } = params;
 
 	if (!config.features)
-	{
-		return undefined;
-	}
-
-	if (!imageLabels)
 	{
 		return undefined;
 	}
@@ -420,7 +411,6 @@
 {
 	params.output.write('');
 
-<<<<<<< HEAD
 	let userFeatures: DevContainerFeature[] = [];
 	if (Array.isArray(config.features))
 	{
@@ -442,13 +432,6 @@
 				userFeatures.push(feature);
 			}
 		}
-=======
-	// Run filtering and include user options into config.
-	featuresConfig = await doReadUserDeclaredFeatures(params, config, featuresConfig, imageLabelDetails);
-	if (featuresConfig.featureSets.every(set =>
-		set.features.every(feature => feature.value === false))) {
-		return undefined;
->>>>>>> caba24c0
 	}
 
 	return userFeatures;
@@ -523,7 +506,6 @@
 				return newFeaturesSet;
 			}
 
-<<<<<<< HEAD
 			// remote tar file
 			if (userFeature.id.startsWith('http://') || userFeature.id.startsWith('https://'))
 			{
@@ -544,27 +526,6 @@
 					value: userFeature.options,
 					included: true,
 				}
-=======
-// Given an existing featuresConfig, parse the user's features as they declared them in their devcontainer.
-export async function doReadUserDeclaredFeatures(params: { output: Log }, config: DevContainerConfig, featuresConfig: FeaturesConfig, imageLabelDetails: () => Promise<{ definition?: string; version?: string }>) {
-
-	const { output } = params;
-	const { definition, version } = await imageLabelDetails();
-
-	// Map user's declared features to its appropriate feature-set feature.
-	let configFeatures = config.features || {};
-	let userValues: Record<string, string | boolean | Record<string, string | boolean>> = {};
-	for (const feat of Object.keys(configFeatures)) {
-		const { id, sourceInformation } = parseFeatureIdentifier(feat, output) ?? {};
-		if (id && sourceInformation) {
-			const uniqueId = getUniqueFeatureId(id, sourceInformation);
-			userValues[uniqueId] = configFeatures[feat];
-		} else {
-			output.write(`Failed to read user declared feature ${feat}. Skipping.`, LogLevel.Error);
-			continue;
-		}
-	}
->>>>>>> caba24c0
 
 				let newFeaturesSet: FeatureSet = {
 					sourceInformation: {
